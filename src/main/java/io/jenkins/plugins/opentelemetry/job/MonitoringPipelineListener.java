/*
 * Copyright The Original Author or Authors
 * SPDX-License-Identifier: Apache-2.0
 */

package io.jenkins.plugins.opentelemetry.job;

import com.google.errorprone.annotations.MustBeClosed;
import hudson.Extension;
import hudson.ExtensionList;
import hudson.model.Computer;
import hudson.model.Run;
import io.jenkins.plugins.opentelemetry.OpenTelemetryAttributesAction;
import io.jenkins.plugins.opentelemetry.OtelUtils;
import io.jenkins.plugins.opentelemetry.job.jenkins.AbstractPipelineListener;
import io.jenkins.plugins.opentelemetry.job.jenkins.PipelineListener;
import io.jenkins.plugins.opentelemetry.job.opentelemetry.context.FlowNodeContextKey;
import io.jenkins.plugins.opentelemetry.job.opentelemetry.context.RunContextKey;
import io.jenkins.plugins.opentelemetry.semconv.JenkinsOtelSemanticAttributes;
import io.opentelemetry.api.common.AttributeKey;
import io.opentelemetry.api.trace.Span;
import io.opentelemetry.api.trace.SpanBuilder;
import io.opentelemetry.api.trace.StatusCode;
import io.opentelemetry.api.trace.Tracer;
import io.opentelemetry.context.Context;
import io.opentelemetry.context.Scope;
import io.opentelemetry.semconv.resource.attributes.ResourceAttributes;
import org.apache.commons.compress.utils.Sets;
import org.jenkinsci.plugins.workflow.actions.ErrorAction;
import org.jenkinsci.plugins.workflow.cps.nodes.StepAtomNode;
import org.jenkinsci.plugins.workflow.cps.nodes.StepEndNode;
import org.jenkinsci.plugins.workflow.cps.nodes.StepStartNode;
import org.jenkinsci.plugins.workflow.flow.StepListener;
import org.jenkinsci.plugins.workflow.graph.FlowNode;
import org.jenkinsci.plugins.workflow.job.WorkflowRun;
import org.jenkinsci.plugins.workflow.steps.Step;
import org.jenkinsci.plugins.workflow.steps.StepContext;
import org.jenkinsci.plugins.workflow.steps.StepDescriptor;

import javax.annotation.CheckForNull;
import javax.annotation.Nonnull;
import javax.annotation.Nullable;
import javax.annotation.PostConstruct;
import javax.inject.Inject;
import java.io.IOException;
import java.util.Map;
import java.util.Objects;
import java.util.Set;
import java.util.logging.Level;
import java.util.logging.Logger;

import static com.google.common.base.Verify.verifyNotNull;


@Extension
public class MonitoringPipelineListener extends AbstractPipelineListener implements PipelineListener, StepListener {
    private final static Logger LOGGER = Logger.getLogger(MonitoringPipelineListener.class.getName());

    private OtelTraceService otelTraceService;
    private Tracer tracer;
    private Set<String> ignoredSteps;

    @PostConstruct
    public void postConstruct() {
        // TODO make this list configurable
        this.ignoredSteps = Sets.newHashSet("dir", "echo", "isUnix", "pwd");
    }

    @Override
    public void onStartStageStep(@Nonnull StepStartNode stepStartNode, @Nonnull String stageName, @Nonnull WorkflowRun run) {
        try (Scope ignored = setupContext(run, stepStartNode)) {
            verifyNotNull(ignored, "%s - No span found for node %s", run, stepStartNode);
            String spanStageName = "Stage: " + stageName;
            Span stageSpan = getTracer().spanBuilder(spanStageName)
                    .setParent(Context.current())
<<<<<<< HEAD
                    .setAttribute(JenkinsOtelSemanticAttributes.JENKINS_STEP_TYPE, getStepType(stepStartNode.getDescriptor(), "stage"))
                    .setAttribute(JenkinsOtelSemanticAttributes.JENKINS_STEP_NAME, getStepName(stepStartNode.getDescriptor(), stageName))
=======
                    .setAttribute(JenkinsOtelSemanticAttributes.JENKINS_STEP_TYPE, spanStageName)
>>>>>>> c20eb87a
                    .startSpan();
            LOGGER.log(Level.FINE, () -> run.getFullDisplayName() + " - > stage(" + stageName + ") - begin " + OtelUtils.toDebugString(stageSpan));

            getTracerService().putSpan(run, stageSpan, stepStartNode);
        }
    }

    @Override
    public void onEndStageStep(@Nonnull StepEndNode node, @Nonnull String stageName, @Nonnull WorkflowRun run) {
        endCurrentSpan(node, run);
    }

    @Override
    public void onAtomicStep(@Nonnull StepAtomNode node, @Nonnull WorkflowRun run) {
        if (isIgnoredStep(node.getDescriptor())){
            LOGGER.log(Level.FINE, () -> run.getFullDisplayName() + " - don't create span for step '" + node.getDisplayFunctionName() + "'");
            return;
        }
        try (Scope ignored = setupContext(run, node)) {
            verifyNotNull(ignored, "%s - No span found for node %s", run, node);

            String principal = Objects.toString(node.getExecution().getAuthentication().getPrincipal(), "#null#");
            LOGGER.log(Level.FINE, () -> node.getDisplayFunctionName() + " - principal: " + principal);

            SpanBuilder spanBuilder = getTracer().spanBuilder(node.getDisplayFunctionName())
                    .setParent(Context.current())
                    .setAttribute(JenkinsOtelSemanticAttributes.JENKINS_STEP_TYPE, getStepType(node.getDescriptor(), "step"))
                    .setAttribute(JenkinsOtelSemanticAttributes.JENKINS_STEP_NAME, getStepName(node.getDescriptor(), "step"))
                    .setAttribute(JenkinsOtelSemanticAttributes.CI_PIPELINE_RUN_USER, principal);

            for (StepHandler stepHandler : ExtensionList.lookup(StepHandler.class)) {
                if (stepHandler.canHandle(node)) {
                    try {
                        stepHandler.handle(node, spanBuilder);
                    } catch (Exception e) {
                        LOGGER.log(Level.WARNING, run.getFullDisplayName() + " failure to handle step " + node + " with handler " + stepHandler, e);
                    }
                    break;
                }
            }

            Span atomicStepSpan = spanBuilder.startSpan();
            LOGGER.log(Level.FINE, () -> run.getFullDisplayName() + " - > " + node.getDisplayFunctionName() + " - begin " + OtelUtils.toDebugString(atomicStepSpan));

            getTracerService().putSpan(run, atomicStepSpan, node);
        }
    }

    @Override
    public void onAfterAtomicStep(@Nonnull StepAtomNode node, @Nonnull WorkflowRun run) {
        if (isIgnoredStep(node.getDescriptor())){
            LOGGER.log(Level.FINE, () -> run.getFullDisplayName() + " - don't end span for step '" + node.getDisplayFunctionName() + "'");
            return;
        }
        endCurrentSpan(node, run);
    }

    private boolean isIgnoredStep(@Nullable StepDescriptor stepDescriptor) {
        if (stepDescriptor == null) {
            return true;
        }
        boolean ignoreStep = this.ignoredSteps.contains(stepDescriptor.getFunctionName());
        LOGGER.log(Level.FINER, ()-> "isIgnoreStep(" + stepDescriptor + "): " + ignoreStep);
        return ignoreStep;
    }

    private String getStepName(@Nullable StepDescriptor stepDescriptor, @Nonnull String name) {
        if (stepDescriptor == null) {
            return name;
        }
        return stepDescriptor.getDisplayName();
    }

    private String getStepType(@Nullable StepDescriptor stepDescriptor, @Nonnull String type) {
        if (stepDescriptor == null) {
            return type;
        }
        return stepDescriptor.getFunctionName();
    }

    @Override
    public void onStartParallelStepBranch(@Nonnull StepStartNode stepStartNode, @Nonnull String branchName, @Nonnull WorkflowRun run) {
        try (Scope ignored = setupContext(run, stepStartNode)) {
            verifyNotNull(ignored, "%s - No span found for node %s", run, stepStartNode);
<<<<<<< HEAD
            Span atomicStepSpan = getTracer().spanBuilder("Parallel branch: " + branchName)
                    .setParent(Context.current())
                    .setAttribute(JenkinsOtelSemanticAttributes.JENKINS_STEP_TYPE, getStepType(stepStartNode.getDescriptor(), "branch"))
                    .setAttribute(JenkinsOtelSemanticAttributes.JENKINS_STEP_NAME, getStepName(stepStartNode.getDescriptor(), branchName)
=======
            String spanBranchName = "Parallel branch: " + branchName;
            Span atomicStepSpan = getTracer().spanBuilder(spanBranchName)
                    .setParent(Context.current())
                    .setAttribute(JenkinsOtelSemanticAttributes.JENKINS_STEP_TYPE, spanBranchName)
>>>>>>> c20eb87a
                    .startSpan();
            LOGGER.log(Level.FINE, () -> run.getFullDisplayName() + " - > parallel branch(" + branchName + ") - begin " + OtelUtils.toDebugString(atomicStepSpan));

            getTracerService().putSpan(run, atomicStepSpan, stepStartNode);
        }
    }

    @Override
    public void onEndParallelStepBranch(@Nonnull StepEndNode node, @Nonnull String branchName, @Nonnull WorkflowRun run) {
        endCurrentSpan(node, run);
    }

    private void endCurrentSpan(FlowNode node, WorkflowRun run) {
        try (Scope ignored = setupContext(run, node)) {
            verifyNotNull(ignored, "%s - No span found for node %s", run, node);

            Span span = getTracerService().getSpan(run, node);
            ErrorAction errorAction = node.getError();
            if (errorAction == null) {
                span.setStatus(StatusCode.OK);
            } else {
                Throwable throwable = errorAction.getError();
                span.recordException(throwable);
                span.setStatus(StatusCode.ERROR, throwable.getMessage());
            }
            span.end();
            LOGGER.log(Level.FINE, () -> run.getFullDisplayName() + " - < " + node.getDisplayFunctionName() + " - end " + OtelUtils.toDebugString(span));

            getTracerService().removePipelineStepSpan(run, node, span);
        }
    }

    @Override
    public void notifyOfNewStep(@Nonnull Step step, @Nonnull StepContext context) {
        try {
            WorkflowRun run = context.get(WorkflowRun.class);
            FlowNode node = context.get(FlowNode.class);
            Computer computer = context.get(Computer.class);
            if (computer == null || node == null || run == null) {
                LOGGER.log(Level.FINER, () -> "No run, flowNode or computer, skip. Run:" + run + ", flowNode: " + node + ", computer:" + computer);
                return;
            }
            if (computer.getAction(OpenTelemetryAttributesAction.class) == null) {
                LOGGER.log(Level.WARNING, "Unexpected missing " + OpenTelemetryAttributesAction.class + " on " + computer + " fallback");
                String hostName = computer.getHostName();
                OpenTelemetryAttributesAction openTelemetryAttributesAction = new OpenTelemetryAttributesAction();
                openTelemetryAttributesAction.getAttributes().put(ResourceAttributes.HOST_NAME, hostName);
                computer.addAction(openTelemetryAttributesAction);
            }
            OpenTelemetryAttributesAction openTelemetryAttributesAction = computer.getAction(OpenTelemetryAttributesAction.class);

            try (Scope ignored = setupContext(run, node)) {
                Span currentSpan = Span.current();
                LOGGER.log(Level.FINE, () -> "Add resource attributes to span " + OtelUtils.toDebugString(currentSpan) + " - " + openTelemetryAttributesAction);
                for (Map.Entry<AttributeKey<?>, Object> entry : openTelemetryAttributesAction.getAttributes().entrySet()) {
                    AttributeKey<?> attributeKey = entry.getKey();
                    Object value = verifyNotNull(entry.getValue());
                    currentSpan.setAttribute((AttributeKey<? super Object>) attributeKey, value);
                }
            }
        } catch (IOException | InterruptedException | RuntimeException e) {
            LOGGER.log(Level.WARNING,"Exception processing " + step + " - " + context, e);
        }
    }

    /**
     * @return {@code null} if no {@link Span} has been created for the {@link Run} of the given {@link FlowNode}
     */
    @CheckForNull
    @MustBeClosed
    protected Scope setupContext(WorkflowRun run, @Nonnull FlowNode node) {
        run = verifyNotNull(run, "%s No run found for node %s", run, node);
        Span span = this.otelTraceService.getSpan(run, node);

        Scope scope = span.makeCurrent();
        Context.current().with(RunContextKey.KEY, run).with(FlowNodeContextKey.KEY, node);
        return scope;
    }

    @Inject
    public final void setOpenTelemetryTracerService(@Nonnull OtelTraceService otelTraceService) {
        this.otelTraceService = otelTraceService;
        this.tracer = this.otelTraceService.getTracer();
    }

    @Nonnull
    public OtelTraceService getTracerService() {
        return otelTraceService;
    }

    @Nonnull
    public Tracer getTracer() {
        return tracer;
    }

    @Override
    public String toString() {
        return "TracingPipelineListener{}";
    }
}<|MERGE_RESOLUTION|>--- conflicted
+++ resolved
@@ -73,12 +73,8 @@
             String spanStageName = "Stage: " + stageName;
             Span stageSpan = getTracer().spanBuilder(spanStageName)
                     .setParent(Context.current())
-<<<<<<< HEAD
                     .setAttribute(JenkinsOtelSemanticAttributes.JENKINS_STEP_TYPE, getStepType(stepStartNode.getDescriptor(), "stage"))
                     .setAttribute(JenkinsOtelSemanticAttributes.JENKINS_STEP_NAME, getStepName(stepStartNode.getDescriptor(), stageName))
-=======
-                    .setAttribute(JenkinsOtelSemanticAttributes.JENKINS_STEP_TYPE, spanStageName)
->>>>>>> c20eb87a
                     .startSpan();
             LOGGER.log(Level.FINE, () -> run.getFullDisplayName() + " - > stage(" + stageName + ") - begin " + OtelUtils.toDebugString(stageSpan));
 
@@ -163,17 +159,11 @@
     public void onStartParallelStepBranch(@Nonnull StepStartNode stepStartNode, @Nonnull String branchName, @Nonnull WorkflowRun run) {
         try (Scope ignored = setupContext(run, stepStartNode)) {
             verifyNotNull(ignored, "%s - No span found for node %s", run, stepStartNode);
-<<<<<<< HEAD
+            String spanBranchName = "Parallel branch: " + branchName;
             Span atomicStepSpan = getTracer().spanBuilder("Parallel branch: " + branchName)
                     .setParent(Context.current())
                     .setAttribute(JenkinsOtelSemanticAttributes.JENKINS_STEP_TYPE, getStepType(stepStartNode.getDescriptor(), "branch"))
                     .setAttribute(JenkinsOtelSemanticAttributes.JENKINS_STEP_NAME, getStepName(stepStartNode.getDescriptor(), branchName)
-=======
-            String spanBranchName = "Parallel branch: " + branchName;
-            Span atomicStepSpan = getTracer().spanBuilder(spanBranchName)
-                    .setParent(Context.current())
-                    .setAttribute(JenkinsOtelSemanticAttributes.JENKINS_STEP_TYPE, spanBranchName)
->>>>>>> c20eb87a
                     .startSpan();
             LOGGER.log(Level.FINE, () -> run.getFullDisplayName() + " - > parallel branch(" + branchName + ") - begin " + OtelUtils.toDebugString(atomicStepSpan));
 
