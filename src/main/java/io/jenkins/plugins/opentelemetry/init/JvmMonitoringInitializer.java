--- conflicted
+++ resolved
@@ -46,23 +46,13 @@
         }
 
         LOGGER.log(Level.FINE, "Start monitoring Jenkins Controller JVM...");
-<<<<<<< HEAD
-        // should we enable the experimental buffer pools instrumentation?
         ExperimentalBufferPools.registerObservers(openTelemetry);
+        ExperimentalCpu.registerObservers(openTelemetry);
+        ExperimentalMemoryPools.registerObservers(openTelemetry);
         Classes.registerObservers(openTelemetry);
         Cpu.registerObservers(openTelemetry);
         GarbageCollector.registerObservers(openTelemetry);
         MemoryPools.registerObservers(openTelemetry);
         Threads.registerObservers(openTelemetry);
-=======
-        ExperimentalBufferPools.registerObservers(jenkinsControllerOpenTelemetry);
-        ExperimentalCpu.registerObservers(jenkinsControllerOpenTelemetry);
-        ExperimentalMemoryPools.registerObservers(jenkinsControllerOpenTelemetry);
-        Classes.registerObservers(jenkinsControllerOpenTelemetry);
-        Cpu.registerObservers(jenkinsControllerOpenTelemetry);
-        GarbageCollector.registerObservers(jenkinsControllerOpenTelemetry);
-        MemoryPools.registerObservers(jenkinsControllerOpenTelemetry);
-        Threads.registerObservers(jenkinsControllerOpenTelemetry);
->>>>>>> b3ba5d87
     }
 }